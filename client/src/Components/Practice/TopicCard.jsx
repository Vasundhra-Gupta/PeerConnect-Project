--- conflicted
+++ resolved
@@ -61,7 +61,7 @@
 };
 
 export default function TopicCard({ topic }) {
-<<<<<<< HEAD
+
     const {
         id,
         name,
@@ -74,25 +74,17 @@
         lastUpdated,
         icon,
     } = topic;
-=======
-    const { id, name, totalQuestions, saved, solved, easy, medium, hard } =
-        topic;
->>>>>>> 90509bfd
+
 
     const percent = ((solved / totalQuestions) * 100).toFixed(1);
     return (
         <div className="rounded-2xl border border-gray-200 bg-white shadow-sm hover:shadow-md transition-shadow duration-200 p-6 w-full max-w-md">
             {/* Header */}
             <div className="flex gap-4 items-start">
-<<<<<<< HEAD
                 <img className="w-15 h-15 rounded-md p-3 border border-blue-100 flex items-center justify-center  text-blue-500"
                    src={icon} alt='icon'
                 />
-=======
-                <div className="size-14 flex items-center justify-center bg-blue-100 text-blue-600 rounded-lg p-3">
-                    {topic.icon}
-                </div>
->>>>>>> 90509bfd
+
                 <div className="flex-1">
                     <h2 className="text-lg font-semibold text-gray-800 leading-tight">
                         {name}
